--- conflicted
+++ resolved
@@ -27,11 +27,8 @@
   "dependencies": {
     "busboy": "^0.2.6",
     "mkdirp": "~0.3.5",
-<<<<<<< HEAD
-    "qs": "^0.6.6"
-=======
+    "qs": "^0.6.6",
     "busboy": "^0.2.7"
->>>>>>> 51d43809
   },
   "devDependencies": {
     "connect": "*",
